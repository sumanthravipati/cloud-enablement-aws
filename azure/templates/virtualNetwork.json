--- conflicted
+++ resolved
@@ -1,10 +1,6 @@
 {
     "$schema": "https://schema.management.azure.com/schemas/2015-01-01/deploymentTemplate.json#",
-<<<<<<< HEAD
-    "contentVersion": "9.0-4",
-=======
     "contentVersion": "9.0-5",
->>>>>>> 93c3df65
     "parameters": {
         "vnetSetting": {
             "type": "object"
