AWSTemplateFormatVersion: 2010-09-09
Description: Deploy a MarkLogic Cluster on AWS in existing VPC (Virtual Private Cloud).
Metadata:
<<<<<<< HEAD
  version: 10.0-2
  binary: MarkLogic-10.0-2.x86_64.rpm
=======
  version: 10.0-2.1
  binary: MarkLogic-10.0-2.1.x86_64.rpm
>>>>>>> 0bcfc38d
  AWS::CloudFormation::Interface:
    ParameterGroups:
      - Label:
          default: "Resource Configuration"
        Parameters:
          - IAMRole
          - VolumeSize
          - VolumeType
          - VolumeEncryption
          - VolumeEncryptionKey
          - InstanceType
          - SpotPrice
          - KeyName
          - NumberOfZones
          - NodesPerZone
          - AZ
          - LogSNS
      - Label:
          default: "Network Configuration"
        Parameters:
          - VPC
          - PublicSubnets
          - PrivateSubnets
      - Label:
          default: "MarkLogic Configuration"
        Parameters:
          - AdminUser
          - AdminPass
          - Licensee
          - LicenseKey
    ParameterLabels:
      AdminUser:
        default: Admin User
      AdminPass:
        default: Admin password
      Licensee:
        default: Licensee
      LicenseKey:
        default: License Key
      IAMRole:
        default: IAM Role
      LogSNS:
        default: Logging SNS ARN
      VolumeSize:
        default: Volume Size
      VolumeType:
        default: Volume Type
      VolumeEncryption:
        default: Volume Encryption
      VolumeEncryptionKey:
        default: Volume Encryption Key ARN
      InstanceType:
        default: Instance Type
      SpotPrice:
        default: Spot Price
      KeyName:
        default: SSH Key Name
      NumberOfZones:
        default: Number of Zones
      NodesPerZone:
        default: Nodes per Zone
      AZ:
        default: Availability Zone
      VPC:
        default: VPC
      PublicSubnets:
        default: Public Subnets
      PrivateSubnets:
        default: Private Subnets
Parameters:
  # resource configuration
  IAMRole:
    Description: IAM Role
    Type: String
  VolumeSize:
    Description: The EBS Data volume size (GB) for all nodes
    Type: Number
    MinValue: '10'
    MaxValue: '1000'
    Default: '10'
  VolumeType:
    Description: The EBS Data volume Type
    Type: String
    AllowedValues:
      - standard
      - gp2
    Default: gp2
  VolumeEncryption:
    Description: Whether to enable volume encryption
    Type: String
    AllowedValues:
      - enable
      - disable
    Default: enable
  VolumeEncryptionKey:
    Description: The key ID of AWS KMS key to encrypt volumes - Optional
    Type: String
    Default: ""
  InstanceType:
    Description: Type of EC2 instance to launch
    Type: String
    Default: r5.4xlarge
    AllowedValues:
      - ---- Essential Enterprise and Bring-Your-Own-License ----
      - m4.xlarge
      - m4.2xlarge
      - m4.4xlarge
      - m4.10xlarge
      - m4.16xlarge
      - m5.xlarge
      - m5.2xlarge
      - m5.4xlarge
      - m5.8xlarge
      - m5.12xlarge
      - m5.16xlarge
      - m5.24xlarge
      - m5a.xlarge
      - m5a.2xlarge
      - m5a.4xlarge
      - m5a.8xlarge
      - m5a.12xlarge
      - m5a.16xlarge
      - m5a.24xlarge
      - m5ad.large
      - m5ad.xlarge
      - m5ad.2xlarge
      - m5ad.4xlarge
      - m5ad.12xlarge
      - m5ad.24xlarge
      - m5d.8xlarge
      - m5d.16xlarge
      - c3.xlarge
      - c4.xlarge
      - c4.2xlarge
      - c4.4xlarge
      - c4.8xlarge
      - c5.xlarge
      - c5.2xlarge
      - c5.4xlarge
      - c5.9xlarge
      - c5.18xlarge
      - x1.16xlarge
      - x1e.xlarge
      - x1e.2xlarge
      - x1e.4xlarge
      - x1e.8xlarge
      - x1e.16xlarge
      - r3.xlarge
      - r3.2xlarge
      - r3.4xlarge
      - r3.8xlarge
      - r4.xlarge
      - r4.2xlarge
      - r4.4xlarge
      - r4.8xlarge
      - r4.16xlarge
      - r5.xlarge
      - r5.2xlarge
      - r5.4xlarge
      - r5.8xlarge
      - r5.12xlarge
      - r5.16xlarge
      - r5.24xlarge
      - r5a.xlarge
      - r5a.2xlarge
      - r5a.4xlarge
      - r5a.8xlarge
      - r5a.12xlarge
      - r5a.16xlarge
      - r5a.24xlarge
      - r5ad.large
      - r5ad.xlarge
      - r5ad.2xlarge
      - r5ad.4xlarge
      - r5ad.12xlarge
      - r5ad.24xlarge
      - r5d.8xlarge
      - r5d.16xlarge
      - p3.2xlarge
      - p3.8xlarge
      - p3.16xlarge
      - i3.xlarge
      - i3.2xlarge
      - i3.4xlarge
      - i3.8xlarge
      - i3.16xlarge
      - i3.metal
      - -------------- Bring-Your-Own-License Only --------------
      - t2.small
      - t2.medium
      - t2.large
      - t2.xlarge
      - t2.2xlarge
      - m3.medium
      - m3.large
      - m3.xlarge
      - m3.2xlarge
      - m4.large
      - m5.large
      - c3.large
      - c3.2xlarge
      - c3.4xlarge
      - c3.8xlarge
      - c4.large
      - c5.large
      - x1.32xlarge
      - r3.large
      - r4.large
      - p2.xlarge
      - p2.8xlarge
      - p2.16xlarge
      - g2.2xlarge
      - g2.8xlarge
      - g3s.xlarge
      - g3.4xlarge
      - g3.8xlarge
      - g3.16xlarge
      - f1.2xlarge
      - f1.16xlarge
      - h1.2xlarge
      - h1.4xlarge
      - h1.8xlarge
      - h1.16xlarge
      - hs1.8xlarge
      - i2.xlarge
      - i2.2xlarge
      - i2.4xlarge
      - i2.8xlarge
      - i3.large
      - d2.xlarge
      - d2.2xlarge
      - d2.4xlarge
      - d2.8xlarge
      - r5d.large
      - r5d.xlarge
      - r5d.2xlarge
      - r5d.4xlarge
      - r5d.8xlarge
      - r5d.12xlarge
      - r5d.16xlarge
      - r5d.24xlarge
      - t3.nano
      - t3.large
      - t3.xlarge
      - t3.small
      - t3.micro
      - t3.2xlarge
      - t3.medium
  SpotPrice:
    Description: Spot price for instances in USD/Hour - Optional/advanced
    Type: Number
    MinValue: '0'
    MaxValue: '2'
    Default: '0'
  KeyName:
    Description: Name of and existing EC2 KeyPair to enable SSH access to the instance
    Type: String
  NumberOfZones:
    Description: Total number of Availability Zones. 1 or 3.
    Type: Number
    AllowedValues:
      - 1
      - 3
    Default: 3
  NodesPerZone:
    Description: Total number of nodes per Zone. Set to 0 to shutdown/hibernate
    Type: Number
    MinValue: '0'
    MaxValue: '20'
    Default: '1'
  AZ:
    Description: The Availability Zones for VPC subnets. Accept either 1 zone or 3 zones. In the order of Subnet 1, Subnet 2 and Subnet 3 (if applicable).
    Type: 'List<AWS::EC2::AvailabilityZone::Name>'
  LogSNS:
    Description: SNS Topic for logging - optional/advanced.
    Type: String
    Default: none
  # network configuration
  VPC:
    Description: ID of an existing Virtual Private Cloud (VPC)
    Type: 'AWS::EC2::VPC::Id'
  PublicSubnets:
    Description: Public Subnets in the VPC. Accept either 1 subnet or 3 subnets. The order must be same as Availability Zone(s) selected.
    Type: 'List<AWS::EC2::Subnet::Id>'
  PrivateSubnets:
    Description: Private Subnets in the VPC. Accept either 1 subnet or 3 subnets. The order must be same as Availability Zone(s) selected.
    Type: 'List<AWS::EC2::Subnet::Id>'
  # marklogic configuration
  AdminUser:
    Description: The MarkLogic administrator username
    Type: String
  AdminPass:
    Description: The MarkLogic administrator password
    Type: String
    NoEcho: 'true'
  Licensee:
    Description: The MarkLogic Licensee or 'none'
    Type: String
    Default: none
  LicenseKey:
    Description: The MarkLogic License Key or 'none'
    Type: String
    Default: none
Conditions:
  UseLogSNS: !Not [!Equals [!Ref LogSNS, "none"]]
  UseSpot: !Not
    - !Equals
      - !Ref SpotPrice
      - 0
  MultiZone:
    !Not [!Equals [!Ref NumberOfZones, 1]]
  EssentialEnterprise:
    !And [!Equals [!Ref LicenseKey, ''], !Equals [!Ref Licensee, '']]
  UseVolumeEncryption: !Equals [!Ref VolumeEncryption, 'enable']
  HasCustomEBSKey: !Not [!Equals [!Ref VolumeEncryptionKey, '']]
Mappings:
  Variable:
    LambdaPackageBucket:
      base: 'marklogic-lambda-'
    TemplateUrl:
      base: 'https://s3.amazonaws.com/marklogic-releases'
    S3Directory:
<<<<<<< HEAD
      base: '10.0-2'
  LicenseRegion2AMI:
    us-east-1:
      Enterprise: ami-0996b9f3db38d95a3
      BYOL: ami-0df0dd6cc9ca28fe7
    us-east-2:
      Enterprise: ami-01f70b5741362c107
      BYOL: ami-01a89040db1c1fe7e
    us-west-1:
      Enterprise: ami-0cff53fbbe1eeb7b0
      BYOL: ami-01231055e75c02e71
    us-west-2:
      Enterprise: ami-03112cc274a0310b5
      BYOL: ami-0b6ceb948fc0592d0
    eu-central-1:
      Enterprise: ami-0b3b32e3d423dadf4
      BYOL: ami-0c8b306ad5a08520f
    eu-west-1:
      Enterprise: ami-09b9085c6c7b3558d
      BYOL: ami-0096b0a085977aa13
    ap-south-1:
      Enterprise: ami-0f139ba06d4e7dd79
      BYOL: ami-0e5ce79ca6ae4db9d
    ap-southeast-1:
      Enterprise: ami-0ba4c287f6a4cd8ea
      BYOL: ami-08438519a7506690d
    ap-southeast-2:
      Enterprise: ami-035a57da418b747d8
      BYOL: ami-055c2658f3b41ff60
    ap-northeast-1:
      Enterprise: ami-05279772d3d4000f9
      BYOL: ami-0a64d65cafbdc07ed
    ap-northeast-2:
      Enterprise: ami-0ba47ffaf35301fea
      BYOL: ami-02f60debf64fc17a1
    sa-east-1:
      Enterprise: ami-04ce6192ed72eaa25
      BYOL: ami-028d79a208c75685d
    eu-west-2:
      Enterprise: ami-0351133d3c692de5e
      BYOL: ami-0cd121119f637cfd3
    ca-central-1:
      Enterprise: ami-0a00024b91b44d068
      BYOL: ami-04006236cc7ef44d3
    eu-west-3:
      Enterprise: ami-065b5597bb9f30c87
      BYOL: ami-03cda0ce9cb1cc8d6
=======
      base: '10.0-2.1'
  LicenseRegion2AMI:
    us-east-1:
      Enterprise: ami-072ec2a77547f9ea5
      BYOL: ami-0ade534db8b60a808
    us-east-2:
      Enterprise: ami-01cf2c036c33ece29
      BYOL: ami-0785d0d3b8be3a50f
    us-west-1:
      Enterprise: ami-0202b9fe50ffe4ca7
      BYOL: ami-0dfbde2e96e550432
    us-west-2:
      Enterprise: ami-031932618fae4c2b3
      BYOL: ami-0bbd7ce6e998eeb02
    eu-central-1:
      Enterprise: ami-05fb73ae436f4cc53
      BYOL: ami-0e4a73dba06357e3e
    eu-west-1:
      Enterprise: ami-033498e07c823a88c
      BYOL: ami-02a3220855f8b0138
    ap-south-1:
      Enterprise: ami-04aa2b458e0d67c55
      BYOL: ami-0497e825c3e141e1e
    ap-southeast-1:
      Enterprise: ami-0a41f5094cd3a40e9
      BYOL: ami-057541533bfa09aed
    ap-southeast-2:
      Enterprise: ami-0f9a0bff08cc6b199
      BYOL: ami-07d7cb987a959a5eb
    ap-northeast-1:
      Enterprise: ami-09a55d5e48d2a1351
      BYOL: ami-0244b97f9bec76f51
    ap-northeast-2:
      Enterprise: ami-0a74dcad4c72fa457
      BYOL: ami-06b3dfc2d3efe96d3
    sa-east-1:
      Enterprise: ami-056975e34509c0595
      BYOL: ami-0e6c2870b6d67e502
    eu-west-2:
      Enterprise: ami-0b650def8b9d17143
      BYOL: ami-0a769f4f99a22b4ba
    ca-central-1:
      Enterprise: ami-05bd66d8ba9aadd19
      BYOL: ami-08d6648938dfe7b07
    eu-west-3:
      Enterprise: ami-058c46da4557aab01
      BYOL: ami-0fcabc1d12a02840f
>>>>>>> 0bcfc38d
Resources:
  ManagedEniStack:
    Type: AWS::CloudFormation::Stack
    DependsOn:
      - InstanceSecurityGroup
    Properties:
      NotificationARNs:
        - !If
          - UseLogSNS
          - !Ref LogSNS
          - !Ref 'AWS::NoValue'
      Parameters:
        S3Bucket: !Join [ "", [!FindInMap [Variable,"LambdaPackageBucket","base"], !Ref 'AWS::Region']]
        S3Directory: !FindInMap [Variable,"S3Directory","base"]
        NodesPerZone: !Ref NodesPerZone
        NumberOfZones: !Ref NumberOfZones
        Subnets: !If [MultiZone, !Join [',', !Ref PrivateSubnets], !Select [0, !Ref PrivateSubnets]]
        ParentStackName: !Ref 'AWS::StackName'
        ParentStackId: !Ref 'AWS::StackId'
        SecurityGroup: !Ref InstanceSecurityGroup
      TemplateURL: !Join ['/', [!FindInMap [Variable,"TemplateUrl","base"],!FindInMap [Variable,"S3Directory","base"],'ml-managedeni.template']]
      TimeoutInMinutes: 5
  NodeMgrLambdaStack:
    Type: AWS::CloudFormation::Stack
    DependsOn: ManagedEniStack
    Properties:
      NotificationARNs:
        - !If
          - UseLogSNS
          - !Ref LogSNS
          - !Ref 'AWS::NoValue'
      Parameters:
        S3Bucket: !Join [ "", [!FindInMap [Variable,"LambdaPackageBucket","base"], !Ref 'AWS::Region']]
        S3Directory: !FindInMap [Variable,"S3Directory","base"]
      TemplateURL: !Join ['/', [!FindInMap [Variable,"TemplateUrl","base"],!FindInMap [Variable,"S3Directory","base"],'ml-nodemanager.template']]
      TimeoutInMinutes: 5
  MarklogicVolume1:
    Type: 'AWS::EC2::Volume'
    Properties:
      AvailabilityZone: !Select [0, !Ref AZ]
      Size: !Ref VolumeSize
      Tags:
        - Key: Name
          Value: MarkLogic-GroupA-Host1-Volume0
      VolumeType: !Ref VolumeType
      Encrypted: !If [UseVolumeEncryption, 'true', 'false']
      KmsKeyId: !If [HasCustomEBSKey, !Ref VolumeEncryptionKey, !Ref 'AWS::NoValue']
    Metadata:
      'AWS::CloudFormation::Designer':
        id: c81032f7-b0ec-47ca-a236-e24d57b49ae3
  MarklogicVolume2:
    Condition: MultiZone
    Type: 'AWS::EC2::Volume'
    Properties:
      AvailabilityZone: !Select [1, !Ref AZ]
      Size: !Ref VolumeSize
      Tags:
        - Key: Name
          Value: MarkLogic-GroupB-Host1-Volume0
      VolumeType: !Ref VolumeType
      Encrypted: !If [UseVolumeEncryption, 'true', 'false']
      KmsKeyId: !If [HasCustomEBSKey, !Ref VolumeEncryptionKey, !Ref 'AWS::NoValue']
    Metadata:
      'AWS::CloudFormation::Designer':
        id: ddb55ae1-a00b-42ed-addd-5e03e4a2764b
  MarklogicVolume3:
    Condition: MultiZone
    Type: 'AWS::EC2::Volume'
    Properties:
      AvailabilityZone: !Select [2, !Ref AZ]
      Size: !Ref VolumeSize
      Tags:
        - Key: Name
          Value: MarkLogic-GroupC-Host1-Volume0
      VolumeType: !Ref VolumeType
      Encrypted: !If [UseVolumeEncryption, 'true', 'false']
      KmsKeyId: !If [HasCustomEBSKey, !Ref VolumeEncryptionKey, !Ref 'AWS::NoValue']
    Metadata:
      'AWS::CloudFormation::Designer':
        id: 9094a65e-9d01-4c4c-9586-c33720e2cc9c
  MarkLogicDDBTable:
    Type: 'AWS::DynamoDB::Table'
    Properties:
      AttributeDefinitions:
        - AttributeName: node
          AttributeType: S
      KeySchema:
        - KeyType: HASH
          AttributeName: node
      ProvisionedThroughput:
        WriteCapacityUnits: '10'
        ReadCapacityUnits: '10'
    Metadata:
      'AWS::CloudFormation::Designer':
        id: e7190602-c2de-47ab-81e7-1315f8c01e2d
  MarkLogicServerGroup1:
    Type: 'AWS::AutoScaling::AutoScalingGroup'
    DependsOn:
      - ManagedEniStack
      - NodeMgrLambdaStack
    Properties:
      VPCZoneIdentifier:
        - !Select [0, !Ref PrivateSubnets]
      LaunchConfigurationName: !Ref LaunchConfig1
      MinSize: '0'
      MaxSize: !Ref NodesPerZone
      DesiredCapacity: !Ref NodesPerZone
      Cooldown: '300'
      HealthCheckType: EC2
      HealthCheckGracePeriod: '300'
      LoadBalancerNames:
        - !Ref ElasticLoadBalancer
      NotificationConfiguration: !If
        - UseLogSNS
        - TopicARN: !Ref LogSNS
          NotificationTypes:
            - 'autoscaling:EC2_INSTANCE_LAUNCH'
            - 'autoscaling:EC2_INSTANCE_LAUNCH_ERROR'
            - 'autoscaling:EC2_INSTANCE_TERMINATE'
            - 'autoscaling:EC2_INSTANCE_TERMINATE_ERROR'
        - !Ref 'AWS::NoValue'
      Tags:
        - Key: marklogic:stack:name
          Value: !Ref 'AWS::StackName'
          PropagateAtLaunch: 'true'
        - Key: marklogic:stack:id
          Value: !Ref 'AWS::StackId'
          PropagateAtLaunch: 'true'
      LifecycleHookSpecificationList:
        - LifecycleTransition: 'autoscaling:EC2_INSTANCE_LAUNCHING'
          LifecycleHookName: NodeManager
          HeartbeatTimeout: 4800
          NotificationTargetARN: !GetAtt [NodeMgrLambdaStack, Outputs.NodeMgrSnsArn]
          RoleARN: !GetAtt [NodeMgrLambdaStack, Outputs.NodeMgrIamArn]
    Metadata:
      'AWS::CloudFormation::Designer':
        id: 31621dd0-4b18-4dcd-b443-db9cef64ebb1
  MarkLogicServerGroup2:
    Condition: MultiZone
    Type: 'AWS::AutoScaling::AutoScalingGroup'
    DependsOn:
      - ManagedEniStack
      - NodeMgrLambdaStack
    Properties:
      VPCZoneIdentifier:
        - !Select [1, !Ref PrivateSubnets]
      LaunchConfigurationName: !Ref LaunchConfig2
      MinSize: '0'
      MaxSize: !Ref NodesPerZone
      DesiredCapacity: !Ref NodesPerZone
      Cooldown: '300'
      HealthCheckType: EC2
      HealthCheckGracePeriod: '300'
      LoadBalancerNames:
        - !Ref ElasticLoadBalancer
      NotificationConfiguration: !If
        - UseLogSNS
        - TopicARN: !Ref LogSNS
          NotificationTypes:
            - 'autoscaling:EC2_INSTANCE_LAUNCH'
            - 'autoscaling:EC2_INSTANCE_LAUNCH_ERROR'
            - 'autoscaling:EC2_INSTANCE_TERMINATE'
            - 'autoscaling:EC2_INSTANCE_TERMINATE_ERROR'
        - !Ref 'AWS::NoValue'
      Tags:
        - Key: marklogic:stack:name
          Value: !Ref 'AWS::StackName'
          PropagateAtLaunch: 'true'
        - Key: marklogic:stack:id
          Value: !Ref 'AWS::StackId'
          PropagateAtLaunch: 'true'
      LifecycleHookSpecificationList:
        - LifecycleTransition: 'autoscaling:EC2_INSTANCE_LAUNCHING'
          LifecycleHookName: NodeManager
          HeartbeatTimeout: 4800
          NotificationTargetARN: !GetAtt [NodeMgrLambdaStack, Outputs.NodeMgrSnsArn]
          RoleARN: !GetAtt [NodeMgrLambdaStack, Outputs.NodeMgrIamArn]
    Metadata:
      'AWS::CloudFormation::Designer':
        id: 87d75478-787a-41d5-bb21-9de6fe4b662e
  MarkLogicServerGroup3:
    Condition: MultiZone
    Type: 'AWS::AutoScaling::AutoScalingGroup'
    DependsOn:
      - ManagedEniStack
      - NodeMgrLambdaStack
    Properties:
      VPCZoneIdentifier:
        - !Select [2, !Ref PrivateSubnets]
      LaunchConfigurationName: !Ref LaunchConfig3
      MinSize: '0'
      MaxSize: !Ref NodesPerZone
      DesiredCapacity: !Ref NodesPerZone
      Cooldown: '300'
      HealthCheckType: EC2
      HealthCheckGracePeriod: '300'
      LoadBalancerNames:
        - !Ref ElasticLoadBalancer
      NotificationConfiguration: !If
        - UseLogSNS
        - TopicARN: !Ref LogSNS
          NotificationTypes:
            - 'autoscaling:EC2_INSTANCE_LAUNCH'
            - 'autoscaling:EC2_INSTANCE_LAUNCH_ERROR'
            - 'autoscaling:EC2_INSTANCE_TERMINATE'
            - 'autoscaling:EC2_INSTANCE_TERMINATE_ERROR'
        - !Ref 'AWS::NoValue'
      Tags:
        - Key: marklogic:stack:name
          Value: !Ref 'AWS::StackName'
          PropagateAtLaunch: 'true'
        - Key: marklogic:stack:id
          Value: !Ref 'AWS::StackId'
          PropagateAtLaunch: 'true'
      LifecycleHookSpecificationList:
        - LifecycleTransition: 'autoscaling:EC2_INSTANCE_LAUNCHING'
          LifecycleHookName: NodeManager
          HeartbeatTimeout: 4800
          NotificationTargetARN: !GetAtt [NodeMgrLambdaStack, Outputs.NodeMgrSnsArn]
          RoleARN: !GetAtt [NodeMgrLambdaStack, Outputs.NodeMgrIamArn]
    Metadata:
      'AWS::CloudFormation::Designer':
        id: bbd8314a-6e59-4102-9ed5-232739dd0dfa
  InstanceSecurityGroup:
    Type: 'AWS::EC2::SecurityGroup'
    Properties:
      GroupDescription: Enable SSH access and HTTP access on the inbound port
      VpcId: !Ref VPC
      SecurityGroupIngress:
        - IpProtocol: tcp
          FromPort: '22'
          ToPort: '22'
          CidrIp: 0.0.0.0/0
        - IpProtocol: tcp
          FromPort: '7998'
          ToPort: '7998'
          CidrIp: 0.0.0.0/0
        - IpProtocol: tcp
          FromPort: '8000'
          ToPort: '8010'
          CidrIp: 0.0.0.0/0
        - IpProtocol: tcp
          FromPort: '7997'
          ToPort: '7997'
          CidrIp: 0.0.0.0/0
        - IpProtocol: tcp
          FromPort: '7999'
          ToPort: '7999'
          CidrIp: 0.0.0.0/0
  InstanceSecurityGroupIngress:
    Type: 'AWS::EC2::SecurityGroupIngress'
    DependsOn:
      - InstanceSecurityGroup
    Properties:
      IpProtocol: tcp
      FromPort: '0'
      ToPort: '65355'
      GroupId: !Ref InstanceSecurityGroup
      SourceSecurityGroupId: !Ref InstanceSecurityGroup
  ElbSecurityGroup:
    Type: 'AWS::EC2::SecurityGroup'
    Properties:
      GroupDescription: Enable SSH access and HTTP access on the inbound port
      VpcId: !Ref VPC
      SecurityGroupIngress:
        - IpProtocol: tcp
          FromPort: '22'
          ToPort: '22'
          CidrIp: 0.0.0.0/0
        - IpProtocol: tcp
          FromPort: '7998'
          ToPort: '7998'
          CidrIp: 0.0.0.0/0
        - IpProtocol: tcp
          FromPort: '8000'
          ToPort: '8010'
          CidrIp: 0.0.0.0/0
        - IpProtocol: tcp
          FromPort: '7997'
          ToPort: '7997'
          CidrIp: 0.0.0.0/0
  LaunchConfig1:
    Type: 'AWS::AutoScaling::LaunchConfiguration'
    DependsOn:
      - InstanceSecurityGroup
    Properties:
      BlockDeviceMappings:
        - DeviceName: /dev/sdf
          NoDevice: true
          Ebs: {}
      KeyName: !Ref KeyName
      ImageId: !If [EssentialEnterprise, !FindInMap [LicenseRegion2AMI,!Ref 'AWS::Region',"Enterprise"], !FindInMap [LicenseRegion2AMI, !Ref 'AWS::Region', "BYOL"]]
      UserData: !Base64
        'Fn::Join':
          - ''
          - - MARKLOGIC_CLUSTER_NAME=
            - !Ref MarkLogicDDBTable
            - |+

            - MARKLOGIC_EBS_VOLUME=
            - !Ref MarklogicVolume1
            - ',:'
            - !Ref VolumeSize
            - '::'
            - !Ref VolumeType
            - |
              ::,*
            - |
              MARKLOGIC_NODE_NAME=NodeA#
            - MARKLOGIC_ADMIN_USERNAME=
            - !Ref AdminUser
            - |+

            - MARKLOGIC_ADMIN_PASSWORD=
            - !Ref AdminPass
            - |+

            - |
              MARKLOGIC_CLUSTER_MASTER=1
            - MARKLOGIC_LICENSEE=
            - !Ref Licensee
            - |+

            - MARKLOGIC_LICENSE_KEY=
            - !Ref LicenseKey
            - |+

            - MARKLOGIC_LOG_SNS=
            - !Ref LogSNS
            - |+

            - !If
              - UseVolumeEncryption
              - !Join
                - ''
                - - 'MARKLOGIC_EBS_KEY='
                  - !If
                    - HasCustomEBSKey
                    - !Ref VolumeEncryptionKey
                    - 'default'
              - ''

      SecurityGroups:
        - !Ref InstanceSecurityGroup
      InstanceType: !Ref InstanceType
      IamInstanceProfile: !Ref IAMRole
      SpotPrice: !If
        - UseSpot
        - !Ref SpotPrice
        - !Ref 'AWS::NoValue'
    Metadata:
      'AWS::CloudFormation::Designer':
        id: 2efb8cfb-df53-401d-8ff2-34af0dd25993
  LaunchConfig2:
    Condition: MultiZone
    Type: 'AWS::AutoScaling::LaunchConfiguration'
    DependsOn:
      - InstanceSecurityGroup
    Properties:
      BlockDeviceMappings:
        - DeviceName: /dev/sdf
          NoDevice: true
          Ebs: {}
      KeyName: !Ref KeyName
      ImageId: !If [EssentialEnterprise, !FindInMap [LicenseRegion2AMI,!Ref 'AWS::Region',"Enterprise"], !FindInMap [LicenseRegion2AMI, !Ref 'AWS::Region', "BYOL"]]
      UserData: !Base64
        'Fn::Join':
          - ''
          - - MARKLOGIC_CLUSTER_NAME=
            - !Ref MarkLogicDDBTable
            - |+

            - MARKLOGIC_EBS_VOLUME=
            - !Ref MarklogicVolume2
            - ',:'
            - !Ref VolumeSize
            - '::'
            - !Ref VolumeType
            - |
              ::,*
            - |
              MARKLOGIC_NODE_NAME=NodeB#
            - MARKLOGIC_ADMIN_USERNAME=
            - !Ref AdminUser
            - |+

            - MARKLOGIC_ADMIN_PASSWORD=
            - !Ref AdminPass
            - |+

            - |
              MARKLOGIC_CLUSTER_MASTER=0
            - MARKLOGIC_LICENSEE=
            - !Ref Licensee
            - |+

            - MARKLOGIC_LICENSE_KEY=
            - !Ref LicenseKey
            - |+

            - MARKLOGIC_LOG_SNS=
            - !Ref LogSNS
            - |+

            - !If
              - UseVolumeEncryption
              - !Join
                - ''
                - - 'MARKLOGIC_EBS_KEY='
                  - !If
                    - HasCustomEBSKey
                    - !Ref VolumeEncryptionKey
                    - 'default'
              - ''

      SecurityGroups:
        - !Ref InstanceSecurityGroup
      InstanceType: !Ref InstanceType
      IamInstanceProfile: !Ref IAMRole
      SpotPrice: !If
        - UseSpot
        - !Ref SpotPrice
        - !Ref 'AWS::NoValue'
    Metadata:
      'AWS::CloudFormation::Designer':
        id: c8296a50-a29e-4646-aa74-8f1b735a9a3f
  LaunchConfig3:
    Condition: MultiZone
    Type: 'AWS::AutoScaling::LaunchConfiguration'
    DependsOn:
      - InstanceSecurityGroup
    Properties:
      BlockDeviceMappings:
        - DeviceName: /dev/sdf
          NoDevice: true
          Ebs: {}
      KeyName: !Ref KeyName
      ImageId: !If [EssentialEnterprise, !FindInMap [LicenseRegion2AMI,!Ref 'AWS::Region',"Enterprise"], !FindInMap [LicenseRegion2AMI, !Ref 'AWS::Region', "BYOL"]]
      UserData: !Base64
        'Fn::Join':
          - ''
          - - MARKLOGIC_CLUSTER_NAME=
            - !Ref MarkLogicDDBTable
            - |+

            - MARKLOGIC_EBS_VOLUME=
            - !Ref MarklogicVolume3
            - ',:'
            - !Ref VolumeSize
            - '::'
            - !Ref VolumeType
            - |
              ::,*
            - |
              MARKLOGIC_NODE_NAME=NodeC#
            - MARKLOGIC_ADMIN_USERNAME=
            - !Ref AdminUser
            - |+

            - MARKLOGIC_ADMIN_PASSWORD=
            - !Ref AdminPass
            - |+

            - |
              MARKLOGIC_CLUSTER_MASTER=0
            - MARKLOGIC_LICENSEE=
            - !Ref Licensee
            - |+

            - MARKLOGIC_LICENSE_KEY=
            - !Ref LicenseKey
            - |+

            - MARKLOGIC_LOG_SNS=
            - !Ref LogSNS
            - |+

            - !If
              - UseVolumeEncryption
              - !Join
                - ''
                - - 'MARKLOGIC_EBS_KEY='
                  - !If
                    - HasCustomEBSKey
                    - !Ref VolumeEncryptionKey
                    - 'default'
              - ''

      SecurityGroups:
        - !Ref InstanceSecurityGroup
      InstanceType: !Ref InstanceType
      IamInstanceProfile: !Ref IAMRole
      SpotPrice: !If
        - UseSpot
        - !Ref SpotPrice
        - !Ref 'AWS::NoValue'
    Metadata:
      'AWS::CloudFormation::Designer':
        id: 7fa68c90-39bc-4874-ad20-8cd8c974ed52
  ElasticLoadBalancer:
    Type: 'AWS::ElasticLoadBalancing::LoadBalancer'
    DependsOn:
      - ElbSecurityGroup
    Properties:
      AppCookieStickinessPolicy:
        - CookieName: SessionID
          PolicyName: MLSession
      SecurityGroups:
        - !Ref ElbSecurityGroup
      Subnets:
        - !Select [0, !Ref PublicSubnets]
        - !If [MultiZone, !Select [1, !Ref PublicSubnets], !Ref 'AWS::NoValue']
        - !If [MultiZone, !Select [2, !Ref PublicSubnets], !Ref 'AWS::NoValue']
      ConnectionDrainingPolicy:
        Enabled: 'true'
        Timeout: '60'
      CrossZone: 'true'
      Listeners:
        - LoadBalancerPort: '8000'
          InstancePort: '8000'
          Protocol: HTTP
          PolicyNames:
            - MLSession
        - LoadBalancerPort: '8001'
          InstancePort: '8001'
          Protocol: HTTP
          PolicyNames:
            - MLSession
        - LoadBalancerPort: '8002'
          InstancePort: '8002'
          Protocol: HTTP
          PolicyNames:
            - MLSession
        - LoadBalancerPort: '8003'
          InstancePort: '8003'
          Protocol: HTTP
          PolicyNames:
            - MLSession
        - LoadBalancerPort: '8004'
          InstancePort: '8004'
          Protocol: HTTP
          PolicyNames:
            - MLSession
        - LoadBalancerPort: '8005'
          InstancePort: '8005'
          Protocol: HTTP
          PolicyNames:
            - MLSession
        - LoadBalancerPort: '8006'
          InstancePort: '8006'
          Protocol: HTTP
          PolicyNames:
            - MLSession
        - LoadBalancerPort: '8007'
          InstancePort: '8007'
          Protocol: HTTP
          PolicyNames:
            - MLSession
        - LoadBalancerPort: '8008'
          InstancePort: '8008'
          Protocol: HTTP
          PolicyNames:
            - MLSession
      HealthCheck:
        Target: 'HTTP:7997/'
        HealthyThreshold: '3'
        UnhealthyThreshold: '5'
        Interval: '10'
        Timeout: '5'
    Metadata:
      'AWS::CloudFormation::Designer':
        id: e188e71e-5f01-4816-896e-9bd30b9a96c1
Outputs:
  URL:
    Description: The URL of the MarkLogic Cluster
    Value: !Join
      - ''
      - - 'http://'
        - !GetAtt
          - ElasticLoadBalancer
          - DNSName
        - ':8001'<|MERGE_RESOLUTION|>--- conflicted
+++ resolved
@@ -1,13 +1,8 @@
 AWSTemplateFormatVersion: 2010-09-09
 Description: Deploy a MarkLogic Cluster on AWS in existing VPC (Virtual Private Cloud).
 Metadata:
-<<<<<<< HEAD
-  version: 10.0-2
-  binary: MarkLogic-10.0-2.x86_64.rpm
-=======
   version: 10.0-2.1
   binary: MarkLogic-10.0-2.1.x86_64.rpm
->>>>>>> 0bcfc38d
   AWS::CloudFormation::Interface:
     ParameterGroups:
       - Label:
@@ -330,55 +325,6 @@
     TemplateUrl:
       base: 'https://s3.amazonaws.com/marklogic-releases'
     S3Directory:
-<<<<<<< HEAD
-      base: '10.0-2'
-  LicenseRegion2AMI:
-    us-east-1:
-      Enterprise: ami-0996b9f3db38d95a3
-      BYOL: ami-0df0dd6cc9ca28fe7
-    us-east-2:
-      Enterprise: ami-01f70b5741362c107
-      BYOL: ami-01a89040db1c1fe7e
-    us-west-1:
-      Enterprise: ami-0cff53fbbe1eeb7b0
-      BYOL: ami-01231055e75c02e71
-    us-west-2:
-      Enterprise: ami-03112cc274a0310b5
-      BYOL: ami-0b6ceb948fc0592d0
-    eu-central-1:
-      Enterprise: ami-0b3b32e3d423dadf4
-      BYOL: ami-0c8b306ad5a08520f
-    eu-west-1:
-      Enterprise: ami-09b9085c6c7b3558d
-      BYOL: ami-0096b0a085977aa13
-    ap-south-1:
-      Enterprise: ami-0f139ba06d4e7dd79
-      BYOL: ami-0e5ce79ca6ae4db9d
-    ap-southeast-1:
-      Enterprise: ami-0ba4c287f6a4cd8ea
-      BYOL: ami-08438519a7506690d
-    ap-southeast-2:
-      Enterprise: ami-035a57da418b747d8
-      BYOL: ami-055c2658f3b41ff60
-    ap-northeast-1:
-      Enterprise: ami-05279772d3d4000f9
-      BYOL: ami-0a64d65cafbdc07ed
-    ap-northeast-2:
-      Enterprise: ami-0ba47ffaf35301fea
-      BYOL: ami-02f60debf64fc17a1
-    sa-east-1:
-      Enterprise: ami-04ce6192ed72eaa25
-      BYOL: ami-028d79a208c75685d
-    eu-west-2:
-      Enterprise: ami-0351133d3c692de5e
-      BYOL: ami-0cd121119f637cfd3
-    ca-central-1:
-      Enterprise: ami-0a00024b91b44d068
-      BYOL: ami-04006236cc7ef44d3
-    eu-west-3:
-      Enterprise: ami-065b5597bb9f30c87
-      BYOL: ami-03cda0ce9cb1cc8d6
-=======
       base: '10.0-2.1'
   LicenseRegion2AMI:
     us-east-1:
@@ -426,7 +372,6 @@
     eu-west-3:
       Enterprise: ami-058c46da4557aab01
       BYOL: ami-0fcabc1d12a02840f
->>>>>>> 0bcfc38d
 Resources:
   ManagedEniStack:
     Type: AWS::CloudFormation::Stack
