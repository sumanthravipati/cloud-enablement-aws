--- conflicted
+++ resolved
@@ -1,11 +1,7 @@
 AWSTemplateFormatVersion: 2010-09-09
 Description: Launch Managed ENI for MarkLogic Cluster on AWS
 Metadata:
-<<<<<<< HEAD
-  version: 9.0-13.7
-=======
   version: 9.0-13.8
->>>>>>> be62fc7e
   AWS::CloudFormation::Interface:
     ParameterGroups:
       - Label:
