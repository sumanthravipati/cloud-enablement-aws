AWSTemplateFormatVersion: 2010-09-09
Description: Create a VPC for MarkLogic cluster
Metadata:
<<<<<<< HEAD
  version: 10.0-2
=======
  version: 10.0-2.1
>>>>>>> 0bcfc38d
  AWS::CloudFormation::Interface:
    ParameterGroups:
      - Label:
          default: 'VPC Configuration'
        Parameters:
          - MultiZone
          - AZ
          - VpcCidr
          - PrivateSubnet1Cidr
          - PrivateSubnet2Cidr
          - PrivateSubnet3Cidr
          - PublicSubnet1Cidr
          - PublicSubnet2Cidr
          - PublicSubnet3Cidr
    ParameterLabels:
      MultiZone:
        default: Multiple Zone
      AZ:
        default: Availability Zone
      VpcCidr:
        default: 'VPC CIDR'
      PrivateSubnet1Cidr:
        default: 'Private Subnet 1 CIDR'
      PrivateSubnet2Cidr:
        default: 'Private Subnet 2 CIDR'
      PrivateSubnet3Cidr:
        default: 'Private Subnet 3 CIDR'
      PublicSubnet1Cidr:
        default: 'Public Subnet 1 CIDR'
      PublicSubnet2Cidr:
        default: 'Public Subnet 2 CIDR'
      PublicSubnet3Cidr:
        default: 'Public Subnet 3 CIDR'
Parameters:
  MultiZone:
    Description: Whether there are the cluster will be deployed to multiple Availability Zones.
    Type: String
    AllowedValues:
      - 'true'
      - 'false'
    Default: 'true'
  AZ:
    Description: The Availability Zones for subnets. Accept either 1 zone or 3 different zones. In the order of Subnet 1, Subnet 2 and Subnet 3 (if applicable).
    Type: 'List<AWS::EC2::AvailabilityZone::Name>'
  VpcCidr:
    Description: CIDR Block for the Virtual Private Cloud (VPC).
    Type: String
    AllowedPattern: >-
      ^(([0-9]|[1-9][0-9]|1[0-9]{2}|2[0-4][0-9]|25[0-5])\.){3}([0-9]|[1-9][0-9]|1[0-9]{2}|2[0-4][0-9]|25[0-5])(\/(1[6-9]|2[0-8]))$
    Default: 10.0.0.0/16
    ConstraintDescription: CIDR block must be in format x.x.x.x/16-28
  PrivateSubnet1Cidr:
    Description: CIDR Block for the private subnet 1.
    Type: String
    AllowedPattern: >-
      ^(([0-9]|[1-9][0-9]|1[0-9]{2}|2[0-4][0-9]|25[0-5])\.){3}([0-9]|[1-9][0-9]|1[0-9]{2}|2[0-4][0-9]|25[0-5])(\/(1[6-9]|2[0-8]))$
    Default: 10.0.0.0/23
    ConstraintDescription: CIDR block must be in format x.x.x.x/16-28
  PrivateSubnet2Cidr:
    Description: CIDR Block for the private subnet 2. Only applicable to multi-zone cluster.
      Only applicable to multi-zone cluster.
    Type: String
    AllowedPattern: >-
      ^(([0-9]|[1-9][0-9]|1[0-9]{2}|2[0-4][0-9]|25[0-5])\.){3}([0-9]|[1-9][0-9]|1[0-9]{2}|2[0-4][0-9]|25[0-5])(\/(1[6-9]|2[0-8]))$
    Default: 10.0.32.0/23
    ConstraintDescription: CIDR block must be in format x.x.x.x/16-28
  PrivateSubnet3Cidr:
    Description: CIDR Block for the private subnet 3. Only applicable to multi-zone cluster.
      Only applicable to multi-zone cluster.
    Type: String
    AllowedPattern: >-
      ^(([0-9]|[1-9][0-9]|1[0-9]{2}|2[0-4][0-9]|25[0-5])\.){3}([0-9]|[1-9][0-9]|1[0-9]{2}|2[0-4][0-9]|25[0-5])(\/(1[6-9]|2[0-8]))$
    Default: 10.0.64.0/23
    ConstraintDescription: CIDR block must be in format x.x.x.x/16-28
  PublicSubnet1Cidr:
    Description: CIDR Block for the public subnet 1.
    Type: String
    AllowedPattern: >-
      ^(([0-9]|[1-9][0-9]|1[0-9]{2}|2[0-4][0-9]|25[0-5])\.){3}([0-9]|[1-9][0-9]|1[0-9]{2}|2[0-4][0-9]|25[0-5])(\/(1[6-9]|2[0-8]))$
    Default: 10.0.96.0/23
    ConstraintDescription: CIDR block must be in format x.x.x.x/16-28
  PublicSubnet2Cidr:
    Description: CIDR Block for the public subnet 2. Only applicable to multi-zone cluster.
      Only applicable to multi-zone cluster.
    Type: String
    AllowedPattern: >-
      ^(([0-9]|[1-9][0-9]|1[0-9]{2}|2[0-4][0-9]|25[0-5])\.){3}([0-9]|[1-9][0-9]|1[0-9]{2}|2[0-4][0-9]|25[0-5])(\/(1[6-9]|2[0-8]))$
    Default: 10.0.128.0/23
    ConstraintDescription: CIDR block must be in format x.x.x.x/16-28
  PublicSubnet3Cidr:
    Description: CIDR Block for the public subnet 3. Only applicable to multi-zone cluster.
      Only applicable to multi-zone cluster.
    Type: String
    AllowedPattern: >-
      ^(([0-9]|[1-9][0-9]|1[0-9]{2}|2[0-4][0-9]|25[0-5])\.){3}([0-9]|[1-9][0-9]|1[0-9]{2}|2[0-4][0-9]|25[0-5])(\/(1[6-9]|2[0-8]))$
    Default: 10.0.160.0/23
    ConstraintDescription: CIDR block must be in format x.x.x.x/16-28
Conditions:
  DeployMultiZone: !Equals [!Ref MultiZone, 'true']
Resources:
  MarkLogicVPC:
    Type: AWS::EC2::VPC
    Properties:
      CidrBlock: !Ref VpcCidr
      EnableDnsHostnames: 'true'
  PublicSubnet1:
    Type: AWS::EC2::Subnet
    DependsOn:
      - MarkLogicVPC
    Properties:
      VpcId: !Ref MarkLogicVPC
      CidrBlock: !Ref PublicSubnet1Cidr
      AvailabilityZone: !Select [0, !Ref AZ]
  PublicSubnet2:
    Type: AWS::EC2::Subnet
    Condition: DeployMultiZone
    DependsOn:
      - MarkLogicVPC
    Properties:
      VpcId: !Ref MarkLogicVPC
      CidrBlock: !Ref PublicSubnet2Cidr
      AvailabilityZone: !Select [1, !Ref AZ]
  PublicSubnet3:
    Type: AWS::EC2::Subnet
    Condition: DeployMultiZone
    DependsOn:
      - MarkLogicVPC
    Properties:
      VpcId: !Ref MarkLogicVPC
      CidrBlock: !Ref PublicSubnet3Cidr
      AvailabilityZone: !Select [2, !Ref AZ]
  NatEip:
    Type: "AWS::EC2::EIP"
    Properties:
      Domain: vpc
  NatGateway:
    Type: "AWS::EC2::NatGateway"
    DependsOn:
      - NatEip
      - PublicSubnet1
    Properties:
      AllocationId: !GetAtt NatEip.AllocationId
      SubnetId: !Ref PublicSubnet1
  VpcGateway:
    Type: AWS::EC2::InternetGateway
  VpcGatewayAttachment:
    Type: AWS::EC2::VPCGatewayAttachment
    DependsOn:
      - MarkLogicVPC
      - VpcGateway
    Properties:
      InternetGatewayId: !Ref VpcGateway
      VpcId: !Ref MarkLogicVPC
  PrivateSubnet1:
    Type: AWS::EC2::Subnet
    DependsOn:
      - MarkLogicVPC
    Properties:
      VpcId: !Ref MarkLogicVPC
      CidrBlock: !Ref PrivateSubnet1Cidr
      AvailabilityZone: !Select [0, !Ref AZ]
  PrivateSubnet2:
    Type: AWS::EC2::Subnet
    Condition: DeployMultiZone
    DependsOn:
      - MarkLogicVPC
    Properties:
      VpcId: !Ref MarkLogicVPC
      CidrBlock: !Ref PrivateSubnet2Cidr
      AvailabilityZone: !Select [1, !Ref AZ]
  PrivateSubnet3:
    Type: AWS::EC2::Subnet
    Condition: DeployMultiZone
    DependsOn:
      - MarkLogicVPC
    Properties:
      VpcId: !Ref MarkLogicVPC
      CidrBlock: !Ref PrivateSubnet3Cidr
      AvailabilityZone: !Select [2, !Ref AZ]
  PrivateSubnetRouteTable:
    Type: "AWS::EC2::RouteTable"
    DependsOn:
      - MarkLogicVPC
    Properties:
      VpcId: !Ref MarkLogicVPC
  PrivateRtAssoc1:
    Type: "AWS::EC2::SubnetRouteTableAssociation"
    DependsOn:
      - PrivateSubnetRouteTable
      - PrivateSubnet1
    Properties:
      RouteTableId: !Ref PrivateSubnetRouteTable
      SubnetId: !Ref PrivateSubnet1
  PrivateRtAssoc2:
    Type: "AWS::EC2::SubnetRouteTableAssociation"
    Condition: DeployMultiZone
    DependsOn:
      - PrivateSubnetRouteTable
      - PrivateSubnet2
    Properties:
      RouteTableId: !Ref PrivateSubnetRouteTable
      SubnetId: !Ref PrivateSubnet2
  PrivateRtAssoc3:
    Type: "AWS::EC2::SubnetRouteTableAssociation"
    Condition: DeployMultiZone
    DependsOn:
      - PrivateSubnetRouteTable
      - PrivateSubnet3
    Properties:
      RouteTableId: !Ref PrivateSubnetRouteTable
      SubnetId: !Ref PrivateSubnet3
  RoutePrivate:
    Type: AWS::EC2::Route
    DependsOn:
      - PrivateSubnetRouteTable
      - NatGateway
    Properties:
      RouteTableId: !Ref PrivateSubnetRouteTable
      DestinationCidrBlock: 0.0.0.0/0
      NatGatewayId: !Ref NatGateway
  PublicSubnetRouteTable:
    Type: "AWS::EC2::RouteTable"
    DependsOn:
      - MarkLogicVPC
    Properties:
      VpcId: !Ref MarkLogicVPC
  PublicRtAssoc1:
    Type: "AWS::EC2::SubnetRouteTableAssociation"
    DependsOn:
      - PublicSubnetRouteTable
      - PublicSubnet1
    Properties:
      RouteTableId: !Ref PublicSubnetRouteTable
      SubnetId: !Ref PublicSubnet1
  PublicRtAssoc2:
    Type: "AWS::EC2::SubnetRouteTableAssociation"
    Condition: DeployMultiZone
    DependsOn:
      - PublicSubnetRouteTable
      - PublicSubnet2
    Properties:
      RouteTableId: !Ref PublicSubnetRouteTable
      SubnetId: !Ref PublicSubnet2
  PublicRtAssoc3:
    Type: "AWS::EC2::SubnetRouteTableAssociation"
    Condition: DeployMultiZone
    DependsOn:
      - PublicSubnetRouteTable
      - PublicSubnet3
    Properties:
      RouteTableId: !Ref PublicSubnetRouteTable
      SubnetId: !Ref PublicSubnet3
  RoutePublic:
    Type: AWS::EC2::Route
    DependsOn:
      - PublicSubnetRouteTable
      - VpcGateway
      - VpcGatewayAttachment
    Properties:
      RouteTableId: !Ref PublicSubnetRouteTable
      DestinationCidrBlock: 0.0.0.0/0
      GatewayId: !Ref VpcGateway
  EndpointSecurityGroup:
    Type: 'AWS::EC2::SecurityGroup'
    DependsOn: MarkLogicVPC
    Properties:
      GroupDescription: Enable SSH access and HTTP access on the inbound port
      VpcId: !Ref MarkLogicVPC
      SecurityGroupIngress:
        - IpProtocol: tcp
          FromPort: '443'
          ToPort: '443'
          CidrIp: 0.0.0.0/0
  EndpointSecurityGroupIngress:
    Type: 'AWS::EC2::SecurityGroupIngress'
    DependsOn:
      - EndpointSecurityGroup
    Properties:
      IpProtocol: tcp
      FromPort: '0'
      ToPort: '65355'
      GroupId: !Ref EndpointSecurityGroup
      SourceSecurityGroupId: !Ref EndpointSecurityGroup
  DDBEndPoint:
    Type: 'AWS::EC2::VPCEndpoint'
    DependsOn:
      - MarkLogicVPC
      - PrivateSubnetRouteTable
    Properties:
      PolicyDocument:
        Version: 2012-10-17
        Statement:
          - Effect: Allow
            Principal: '*'
            Action: '*'
            Resource: '*'
      RouteTableIds:
        - !Ref PrivateSubnetRouteTable
      ServiceName: !Sub "com.amazonaws.${AWS::Region}.dynamodb"
      VpcId: !Ref MarkLogicVPC
  S3EndPoint:
    Type: 'AWS::EC2::VPCEndpoint'
    DependsOn:
      - MarkLogicVPC
      - PrivateSubnetRouteTable
    Properties:
      PolicyDocument:
        Version: 2012-10-17
        Statement:
          - Effect: Allow
            Principal: '*'
            Action: '*'
            Resource: '*'
      RouteTableIds:
        - !Ref PrivateSubnetRouteTable
      ServiceName: !Sub "com.amazonaws.${AWS::Region}.s3"
      VpcId: !Ref MarkLogicVPC
  Ec2Endpoint:
    Type: "AWS::EC2::VPCEndpoint"
    DependsOn:
      - MarkLogicVPC
    Properties:
      VpcId: !Ref MarkLogicVPC
      ServiceName: !Sub 'com.amazonaws.${AWS::Region}.ec2'
      VpcEndpointType: "Interface"
      PrivateDnsEnabled: 'true'
      SubnetIds: !If
        - DeployMultiZone
        - - !Ref PrivateSubnet1
          - !Ref PrivateSubnet2
          - !Ref PrivateSubnet3
        - - !Ref PrivateSubnet1
      SecurityGroupIds:
        - !Ref EndpointSecurityGroup
  ElbEndpoint:
    Type: "AWS::EC2::VPCEndpoint"
    DependsOn:
      - MarkLogicVPC
    Properties:
      VpcId: !Ref MarkLogicVPC
      ServiceName: !Sub 'com.amazonaws.${AWS::Region}.elasticloadbalancing'
      VpcEndpointType: "Interface"
      PrivateDnsEnabled: 'true'
      SubnetIds: !If
        - DeployMultiZone
        - - !Ref PrivateSubnet1
          - !Ref PrivateSubnet2
          - !Ref PrivateSubnet3
        - - !Ref PrivateSubnet1
      SecurityGroupIds:
        - !Ref EndpointSecurityGroup
  KmsEndpoint:
    Type: "AWS::EC2::VPCEndpoint"
    DependsOn:
      - MarkLogicVPC
    Properties:
      VpcId: !Ref MarkLogicVPC
      ServiceName: !Sub 'com.amazonaws.${AWS::Region}.kms'
      VpcEndpointType: "Interface"
      PrivateDnsEnabled: 'true'
      SubnetIds: !If
        - DeployMultiZone
        - - !Ref PrivateSubnet1
          - !Ref PrivateSubnet2
          - !Ref PrivateSubnet3
        - - !Ref PrivateSubnet1
      SecurityGroupIds:
        - !Ref EndpointSecurityGroup
  SnsInterfaceEndpoint:
    Type: "AWS::EC2::VPCEndpoint"
    DependsOn:
      - MarkLogicVPC
    Properties:
      VpcId: !Ref MarkLogicVPC
      ServiceName: !Sub 'com.amazonaws.${AWS::Region}.sns'
      VpcEndpointType: "Interface"
      PrivateDnsEnabled: 'true'
      SubnetIds: !If
        - DeployMultiZone
        - - !Ref PrivateSubnet1
          - !Ref PrivateSubnet2
          - !Ref PrivateSubnet3
        - - !Ref PrivateSubnet1
      SecurityGroupIds:
        - !Ref EndpointSecurityGroup
Outputs:
  VpcId:
    Description: VPC ID
    Value: !Ref MarkLogicVPC
  PrivateSubnet1Id:
    Description: Private Subnet 1 ID
    Value: !Ref PrivateSubnet1
  PrivateSubnet2Id:
    Description: Private Subnet 2 ID
    Value: !If [DeployMultiZone, !Ref PrivateSubnet2, '']
  PrivateSubnet3Id:
    Description: Private Subnet 3 ID
    Value: !If [DeployMultiZone, !Ref PrivateSubnet3, '']
  PublicSubnet1Id:
    Description: Public Subnet 1 ID
    Value: !Ref PublicSubnet1
  PublicSubnet2Id:
    Description: Public Subnet 2 ID
    Value: !If [DeployMultiZone, !Ref PublicSubnet2, '']
  PublicSubnet3Id:
    Description: Public Subnet 3 ID
    Value: !If [DeployMultiZone, !Ref PublicSubnet3, '']
  PrivateSubnetRouteTableID:
    Description: Private Subnet Route Table ID
    Value: !Ref PrivateSubnetRouteTable<|MERGE_RESOLUTION|>--- conflicted
+++ resolved
@@ -1,11 +1,7 @@
 AWSTemplateFormatVersion: 2010-09-09
 Description: Create a VPC for MarkLogic cluster
 Metadata:
-<<<<<<< HEAD
-  version: 10.0-2
-=======
   version: 10.0-2.1
->>>>>>> 0bcfc38d
   AWS::CloudFormation::Interface:
     ParameterGroups:
       - Label:
